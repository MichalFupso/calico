--- conflicted
+++ resolved
@@ -386,14 +386,11 @@
 	$(MAKE) image-all
 	$(MAKE) tag-images-all IMAGETAG=$(VERSION)
 	$(MAKE) tag-images-all IMAGETAG=latest
-<<<<<<< HEAD
-=======
 
 	# Copy artifacts for upload to GitHub.
 	mkdir -p bin/github
 	$(foreach var,$(VALIDARCHES), cp bin/$(var)/calico bin/github/calico-$(var);)
 	$(foreach var,$(VALIDARCHES), cp bin/$(var)/calico-ipam bin/github/calico-ipam-$(var);)
->>>>>>> 9dca1e48
 
 ## Verifies the release artifacts produces by `make release-build` are correct.
 release-verify: release-prereqs
@@ -417,11 +414,8 @@
 	git push origin $(VERSION)
 
 	# Push images.
-<<<<<<< HEAD
-	$(MAKE) push-all IMAGETAG=$(VERSION)
-=======
-	$(MAKE) push-all RELEASE=true IMAGETAG=$(VERSION) ARCH=$(ARCH)
->>>>>>> 9dca1e48
+	$(MAKE) push-all RELEASE=true IMAGETAG=$(VERSION)
+
 
 	@echo "Finalize the GitHub release based on the pushed tag."
 	@echo "Attach all binaries in bin/github to the release."
@@ -441,11 +435,8 @@
 	if ! docker run $(CONTAINER_NAME):latest-$(ARCH) calico -v | grep '^$(VERSION)$$'; then echo "Reported version:" `docker run $(CONTAINER_NAME):latest-$(ARCH) calico -v` "\nExpected version: $(VERSION)"; false; else echo "\nVersion check passed\n"; fi
 	if ! docker run quay.io/$(CONTAINER_NAME):latest-$(ARCH) calico -v | grep '^$(VERSION)$$'; then echo "Reported version:" `docker run quay.io/$(CONTAINER_NAME):latest-$(ARCH) calico -v` "\nExpected version: $(VERSION)"; false; else echo "\nVersion check passed\n"; fi
 
-<<<<<<< HEAD
-	$(MAKE) push-all IMAGETAG=latest
-=======
-	$(MAKE) push RELEASE=true IMAGETAG=latest ARCH=$(ARCH)
->>>>>>> 9dca1e48
+	$(MAKE) push RELEASE=true IMAGETAG=latest
+
 
 # release-prereqs checks that the environment is configured properly to create a release.
 release-prereqs:
