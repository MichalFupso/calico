--- conflicted
+++ resolved
@@ -486,14 +486,9 @@
 
     def _remove_chains(self):
         try:
-<<<<<<< HEAD
             self.iptables_updater.delete_chains(
                 self.iptables_generator.endpoint_chain_names(self._suffix),
-                async=True)
-=======
-            self.iptables_updater.delete_chains(chain_names(self._suffix),
-                                                async=False)
->>>>>>> 4845eaa7
+                async=False)
         except FailedSystemCall:
             _log.exception("Failed to delete chains for %s", self)
         else:
