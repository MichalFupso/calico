<<<<<<< HEAD
=======
import os
import sh
from sh import docker
>>>>>>> 0c26e5cb
import socket
from time import sleep
import os

LOCAL_IP_ENV = "MY_IP"

def get_ip():
    """Return a string of the IP of the hosts eth0 interface."""
<<<<<<< HEAD
=======
    try:
        ip = os.environ[LOCAL_IP_ENV]
    except KeyError:
        # No env variable set; try to auto detect.
        s = socket.socket(socket.AF_INET, socket.SOCK_DGRAM)
        s.connect(("8.8.8.8", 80))
        ip = s.getsockname()[0]
        s.close()
    return ip


def cleanup_inside(name):
    """
    Clean the inside of a container by deleting the containers and images within it.
    """
    docker("exec", "-t", name, "bash", "-c",
           "docker rm -f $(docker ps -qa) ; docker rmi $(docker images -qa)",
           _ok_code=[0,
                     1,  # Caused by 'docker: "rm" requires a minimum of 1 argument.' et al.
                     127,  # Caused by '"docker": no command found'
                     255,  # Caused by '"bash": executable file not found in $PATH'
                    ]
          )
>>>>>>> 0c26e5cb

    # Try to get the local IP from the environment variables.  This allows
    # testers to specify the IP address in cases where there is more than one
    # configured IP address for the test system.
    try:
        ip = os.environ[LOCAL_IP_ENV]
    except KeyError:
        # No env variable set; try to auto detect.
        s = socket.socket(socket.AF_INET, socket.SOCK_DGRAM)
        s.connect(("8.8.8.8", 80))
        ip = s.getsockname()[0]
        s.close()
    return ip


def retry_until_success(function, retries=10, ex_class=Exception):
    """
    Retries function until no exception is thrown. If exception continues,
    it is reraised.

    :param function: the function to be repeatedly called
    :param retries: the maximum number of times to retry the function.
    A value of 0 will run the function once with no retries.
    :param ex_class: The class of expected exceptions.
    :returns: the value returned by function
    """
    for retry in range(retries + 1):
        try:
            result = function()
        except ex_class:
            if retry < retries:
                sleep(1)
            else:
                raise
        else:
            # Successfully ran the function
            return result<|MERGE_RESOLUTION|>--- conflicted
+++ resolved
@@ -1,9 +1,6 @@
-<<<<<<< HEAD
-=======
 import os
 import sh
 from sh import docker
->>>>>>> 0c26e5cb
 import socket
 from time import sleep
 import os
@@ -12,33 +9,6 @@
 
 def get_ip():
     """Return a string of the IP of the hosts eth0 interface."""
-<<<<<<< HEAD
-=======
-    try:
-        ip = os.environ[LOCAL_IP_ENV]
-    except KeyError:
-        # No env variable set; try to auto detect.
-        s = socket.socket(socket.AF_INET, socket.SOCK_DGRAM)
-        s.connect(("8.8.8.8", 80))
-        ip = s.getsockname()[0]
-        s.close()
-    return ip
-
-
-def cleanup_inside(name):
-    """
-    Clean the inside of a container by deleting the containers and images within it.
-    """
-    docker("exec", "-t", name, "bash", "-c",
-           "docker rm -f $(docker ps -qa) ; docker rmi $(docker images -qa)",
-           _ok_code=[0,
-                     1,  # Caused by 'docker: "rm" requires a minimum of 1 argument.' et al.
-                     127,  # Caused by '"docker": no command found'
-                     255,  # Caused by '"bash": executable file not found in $PATH'
-                    ]
-          )
->>>>>>> 0c26e5cb
-
     # Try to get the local IP from the environment variables.  This allows
     # testers to specify the IP address in cases where there is more than one
     # configured IP address for the test system.
