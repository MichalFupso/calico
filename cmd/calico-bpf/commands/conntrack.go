--- conflicted
+++ resolved
@@ -113,22 +113,14 @@
 		return
 	}
 
-<<<<<<< HEAD
-	if v.Data().FINsSeen() {
-=======
 	data := v.Data()
 
 	if (v.IsForwardDSR() && data.FINsSeenDSR()) || data.FINsSeen() {
->>>>>>> 70861523
 		fmt.Printf(" CLOSED")
 		return
 	}
 
-<<<<<<< HEAD
-	if v.Data().Established() {
-=======
 	if data.Established() {
->>>>>>> 70861523
 		fmt.Printf(" ESTABLISHED")
 		return
 	}
