// Copyright (c) 2020 Tigera, Inc. All rights reserved.
//
// Licensed under the Apache License, Version 2.0 (the "License");
// you may not use this file except in compliance with the License.
// You may obtain a copy of the License at
//
//     http://www.apache.org/licenses/LICENSE-2.0
//
// Unless required by applicable law or agreed to in writing, software
// distributed under the License is distributed on an "AS IS" BASIS,
// WITHOUT WARRANTIES OR CONDITIONS OF ANY KIND, either express or implied.
// See the License for the specific language governing permissions and
// limitations under the License.

package containers

import (
	"bufio"
	"encoding/json"
	"fmt"
	"io"
	"io/ioutil"
	"os"
	"os/exec"
	"regexp"
	"strconv"
	"strings"
	"sync"
	"time"

	"github.com/projectcalico/felix/fv/connectivity"

	. "github.com/onsi/gomega"
	log "github.com/sirupsen/logrus"

	"github.com/projectcalico/felix/fv/utils"
	"github.com/projectcalico/libcalico-go/lib/set"
)

type Container struct {
	Name           string
	IP             string
	ExtraSourceIPs []string
	IPPrefix       string
	Hostname       string
	runCmd         *exec.Cmd

	mutex         sync.Mutex
	binaries      set.Set
	stdoutWatches []*watch
	stderrWatches []*watch

	logFinished sync.WaitGroup
}

type watch struct {
	regexp *regexp.Regexp
	c      chan struct{}
}

var containerIdx = 0

func (c *Container) Stop() {
	if c == nil {
		log.Info("Stop no-op because nil container")
		return
	}

	logCxt := log.WithField("container", c.Name)
	c.mutex.Lock()
	if c.runCmd == nil {
		logCxt.Info("Stop no-op because container is not running")
		c.mutex.Unlock()
		return
	}
	c.mutex.Unlock()

	logCxt.Info("Stop")

	// Ask docker to stop the container.
	withTimeoutPanic(logCxt, 30*time.Second, c.execDockerStop)
	// Shut down the docker run process (if needed).
	withTimeoutPanic(logCxt, 5*time.Second, func() { c.signalDockerRun(os.Interrupt) })

	// Wait for the container to exit, then escalate to killing it.
	startTime := time.Now()
	for {
		if !c.ListedInDockerPS() {
			// Container has stopped.  Make sure the docker CLI command is dead (it should be already)
			// and wait for its log.
			logCxt.Info("Container stopped (no longer listed in 'docker ps')")
			withTimeoutPanic(logCxt, 5*time.Second, func() { c.signalDockerRun(os.Kill) })
			withTimeoutPanic(logCxt, 10*time.Second, func() { c.logFinished.Wait() })
			return
		}
		if time.Since(startTime) > 2*time.Second {
			logCxt.Info("Container didn't stop, asking docker to kill it")
			// `docker kill` asks the docker daemon to kill the container but, on a
			// resource constrained system, we've seen that fail because the CLI command
			// was blocked so we kill the CLI command too.
			err := exec.Command("docker", "kill", c.Name).Run()
			logCxt.WithError(err).Info("Ran 'docker kill'")
			withTimeoutPanic(logCxt, 5*time.Second, func() { c.signalDockerRun(os.Kill) })
			break
		}
		time.Sleep(200 * time.Millisecond)
	}
	c.WaitNotRunning(60 * time.Second)
	withTimeoutPanic(logCxt, 5*time.Second, func() { c.signalDockerRun(os.Kill) })
	withTimeoutPanic(logCxt, 10*time.Second, func() { c.logFinished.Wait() })

	logCxt.Info("Container stopped")
}

func withTimeoutPanic(logCxt *log.Entry, t time.Duration, f func()) {
	done := make(chan struct{})
	go func() {
		defer close(done)
		f()
	}()

	select {
	case <-done:
		return
	case <-time.After(t):
		logCxt.Panic("Timeout!")
	}
}

func (c *Container) execDockerStop() {
	logCxt := log.WithField("container", c.Name)
	logCxt.Info("Executing 'docker stop'")
	cmd := exec.Command("docker", "stop", "-t0", c.Name)
	err := cmd.Run()
	if err != nil {
		logCxt.WithError(err).WithField("cmd", cmd).Error("docker stop command failed")
		return
	}
	logCxt.Info("'docker stop' returned success")
}

func (c *Container) signalDockerRun(sig os.Signal) {
	logCxt := log.WithFields(log.Fields{
		"container": c.Name,
		"signal":    sig,
	})
	logCxt.Info("Sending signal to 'docker run' process")
	c.mutex.Lock()
	defer c.mutex.Unlock()
	if c.runCmd == nil {
		return
	}
	err := c.runCmd.Process.Signal(sig)
	if err != nil {
		logCxt.WithError(err).Error("failed to signal 'docker run' process")
		return
	}
	logCxt.Info("Signalled docker run")
}

type RunOpts struct {
	AutoRemove bool
}

func Run(namePrefix string, opts RunOpts, args ...string) (c *Container) {
	name := UniqueName(namePrefix)
	return RunWithFixedName(name, opts, args...)
}

func UniqueName(namePrefix string) string {
	// Build unique container name and struct.
	containerIdx++
	name := fmt.Sprintf("%v-%d-%d-felixfv", namePrefix, os.Getpid(), containerIdx)
	return name
}

func RunWithFixedName(name string, opts RunOpts, args ...string) (c *Container) {
	c = &Container{Name: name}

	// Prep command to run the container.
	log.WithField("container", c).Info("About to run container")
	runArgs := []string{"run", "--name", c.Name, "--hostname", c.Name}

	if opts.AutoRemove {
		runArgs = append(runArgs, "--rm")
	}

	// Add remaining args
	runArgs = append(runArgs, args...)

	c.runCmd = utils.Command("docker", runArgs...)

	// Get the command's output pipes, so we can merge those into the test's own logging.
	stdout, err := c.runCmd.StdoutPipe()
	Expect(err).NotTo(HaveOccurred())
	stderr, err := c.runCmd.StderrPipe()
	Expect(err).NotTo(HaveOccurred())

	// Start the container running.
	err = c.runCmd.Start()
	Expect(err).NotTo(HaveOccurred())

	// Merge container's output into our own logging.
	c.logFinished.Add(2)
	go c.copyOutputToLog("stdout", stdout, &c.logFinished, &c.stdoutWatches)
	go c.copyOutputToLog("stderr", stderr, &c.logFinished, &c.stderrWatches)

	// Note: it might take a long time for the container to start running, e.g. if the image
	// needs to be downloaded.
	c.WaitUntilRunning()

	// Fill in rest of container struct.
	c.IP = c.GetIP()
	c.IPPrefix = c.GetIPPrefix()
	c.Hostname = c.GetHostname()
	c.binaries = set.New()
	log.WithField("container", c).Info("Container now running")
	return
}

func (c *Container) WatchStderrFor(re *regexp.Regexp) chan struct{} {
	c.mutex.Lock()
	defer c.mutex.Unlock()

	log.WithFields(log.Fields{
		"container": c.Name,
		"regex":     re,
	}).Info("Start watching stderr")

	ch := make(chan struct{})
	c.stderrWatches = append(c.stderrWatches, &watch{
		regexp: re,
		c:      ch,
	})
	return ch
}

func (c *Container) WatchStdoutFor(re *regexp.Regexp) chan struct{} {
	c.mutex.Lock()
	defer c.mutex.Unlock()

	log.WithFields(log.Fields{
		"container": c.Name,
		"regex":     re,
	}).Info("Start watching stdout")

	ch := make(chan struct{})
	c.stdoutWatches = append(c.stdoutWatches, &watch{
		regexp: re,
		c:      ch,
	})
	return ch
}

// Start executes "docker start" on a container. Useful when used after Stop()
// to restart a container.
func (c *Container) Start() {
	c.runCmd = utils.Command("docker", "start", "--attach", c.Name)

	stdout, err := c.runCmd.StdoutPipe()
	Expect(err).NotTo(HaveOccurred())
	stderr, err := c.runCmd.StderrPipe()
	Expect(err).NotTo(HaveOccurred())

	// Start the container running.
	err = c.runCmd.Start()
	Expect(err).NotTo(HaveOccurred())

	// Merge container's output into our own logging.
	c.logFinished.Add(2)
	go c.copyOutputToLog("stdout", stdout, &c.logFinished, &c.stdoutWatches)
	go c.copyOutputToLog("stderr", stderr, &c.logFinished, nil)

	c.WaitUntilRunning()

	log.WithField("container", c).Info("Container now running")
}

// Remove deletes a container. Should be manually called after a non-auto-removed container
// is stopped.
func (c *Container) Remove() {
	c.runCmd = utils.Command("docker", "rm", "-f", c.Name)
	err := c.runCmd.Start()
	Expect(err).NotTo(HaveOccurred())

	log.WithField("container", c).Info("Removed container.")
}

func (c *Container) copyOutputToLog(streamName string, stream io.Reader, done *sync.WaitGroup, watches *[]*watch) {
	defer done.Done()
	scanner := bufio.NewScanner(stream)
	scanner.Buffer(nil, 10*1024*1024) // Increase maximum buffer size (but don't pre-alloc).
	for scanner.Scan() {
		line := scanner.Text()
		log.Info(c.Name, "[", streamName, "] ", line)

		if watches == nil {
			continue
		}
		c.mutex.Lock()
		for _, w := range *watches {
			if w.c == nil {
				continue
			}
			if !w.regexp.MatchString(line) {
				continue
			}

			log.Info(c.Name, "[", streamName, "] ", "Watch triggered:", w.regexp.String())
			close(w.c)
			w.c = nil
		}
		c.mutex.Unlock()
	}
	logCxt := log.WithFields(log.Fields{
		"name":   c.Name,
		"stream": stream,
	})
	if scanner.Err() != nil {
		logCxt.WithError(scanner.Err()).Error("Non-EOF error reading container stream")
	}
	logCxt.Info("Stream finished")
}

func (c *Container) DockerInspect(format string) string {
	inspectCmd := utils.Command("docker", "inspect",
		"--format="+format,
		c.Name,
	)
	outputBytes, err := inspectCmd.CombinedOutput()
	Expect(err).NotTo(HaveOccurred())
	return string(outputBytes)
}

func (c *Container) GetIP() string {
	output := c.DockerInspect("{{range .NetworkSettings.Networks}}{{.IPAddress}}{{end}}")
	return strings.TrimSpace(output)
}

func (c *Container) GetIPPrefix() string {
	output := c.DockerInspect("{{range .NetworkSettings.Networks}}{{.IPPrefixLen}}{{end}}")
	return strings.TrimSpace(output)
}

func (c *Container) GetHostname() string {
	output := c.DockerInspect("{{.Config.Hostname}}")
	return strings.TrimSpace(output)
}

func (c *Container) GetPIDs(processName string) []int {
	out, err := c.ExecOutput("pgrep", fmt.Sprintf("^%s$", processName))
	if err != nil {
		log.WithError(err).Warn("pgrep failed, assuming no PIDs")
		return nil
	}
	var pids []int
	for _, line := range strings.Split(out, "\n") {
		if line == "" {
			continue
		}
		pid, err := strconv.Atoi(line)
		Expect(err).NotTo(HaveOccurred())
		pids = append(pids, pid)
	}
	return pids
}

type ProcInfo struct {
	PID  int
	PPID int
}

var psRegexp = regexp.MustCompile(`^\s*(\d+)\s+(\d+)\s+(\S+)$`)

func (c *Container) GetProcInfo(processName string) []ProcInfo {
	out, err := c.ExecOutput("ps", "wwxo", "pid,ppid,comm")
	if err != nil {
		log.WithError(err).WithField("out", out).Warn("ps failed, assuming no PIDs")
		return nil
	}
	var pids []ProcInfo
	for _, line := range strings.Split(out, "\n") {
		log.WithField("line", line).Debug("Parsing ps line")
		matches := psRegexp.FindStringSubmatch(line)
		if len(matches) == 0 {
			continue
		}
		name := matches[3]
		if name != processName {
			continue
		}
		pid, err := strconv.Atoi(matches[1])
		if err != nil {
			log.WithError(err).WithField("line", line).Panic("Failed to parse ps output")
		}
		ppid, err := strconv.Atoi(matches[2])
		if err != nil {
			log.WithError(err).WithField("line", line).Panic("Failed to parse ps output")
		}
		pids = append(pids, ProcInfo{PID: pid, PPID: ppid})

	}
	return pids
}

func (c *Container) GetSinglePID(processName string) int {
	// Get the process's PID.  This retry loop ensures that we don't get tripped up if we see multiple
	// PIDs, which can happen transiently when a process restarts.
	start := time.Now()
	for {
		// Get the PID and parent PID of all processes with the right name.
		procs := c.GetProcInfo(processName)
		log.WithField("procs", procs).Debug("Got ProcInfos")
		// Collect all the pids so we can detect forked child processes by their PPID.
		pids := set.New()
		for _, p := range procs {
			pids.Add(p.PID)
		}
		// Filter the procs, ignore any that are children of another proc in the set.
		var filteredProcs []ProcInfo
		for _, p := range procs {
			if pids.Contains(p.PPID) {
				continue
			}
			filteredProcs = append(filteredProcs, p)
		}
		if len(filteredProcs) == 1 {
			// Success, there's one process.
			return filteredProcs[0].PID
		}
		Expect(time.Since(start)).To(BeNumerically("<", time.Second),
			"Timed out waiting for there to be a single PID")
		time.Sleep(50 * time.Millisecond)
	}
}

func (c *Container) WaitUntilRunning() {
	log.Info("Wait for container to be listed in docker ps")

	// Set up so we detect if container startup fails.
	stoppedChan := make(chan struct{})
	go func() {
		defer close(stoppedChan)
		err := c.runCmd.Wait()
		log.WithError(err).WithField("name", c.Name).Info("Container stopped ('docker run' exited)")
		c.mutex.Lock()
		defer c.mutex.Unlock()
		c.runCmd = nil
	}()

	for {
		Expect(stoppedChan).NotTo(BeClosed(), fmt.Sprintf("Container %s failed before being listed in 'docker ps'", c.Name))

		cmd := utils.Command("docker", "ps")
		out, err := cmd.CombinedOutput()
		Expect(err).NotTo(HaveOccurred())
		if strings.Contains(string(out), c.Name) {
			break
		}
		time.Sleep(1000 * time.Millisecond)
	}
}

func (c *Container) Stopped() bool {
	c.mutex.Lock()
	defer c.mutex.Unlock()
	return c.runCmd == nil
}

func (c *Container) ListedInDockerPS() bool {
	cmd := utils.Command("docker", "ps")
	out, err := cmd.CombinedOutput()
	Expect(err).NotTo(HaveOccurred())
	return strings.Contains(string(out), c.Name)
}

func (c *Container) WaitNotRunning(timeout time.Duration) {
	log.Info("Wait for container not to be listed in docker ps")
	start := time.Now()
	for {
		if !c.ListedInDockerPS() {
			break
		}
		if time.Since(start) > timeout {
			log.Panic("Timed out waiting for container not to be listed.")
		}
		time.Sleep(1000 * time.Millisecond)
	}
}

func (c *Container) EnsureBinary(name string) {
	c.mutex.Lock()
	defer c.mutex.Unlock()
	logCtx := log.WithField("container", c.Name).WithField("binary", name)
	logCtx.Info("Ensuring binary")
	if !c.binaries.Contains(name) {
		logCtx.Info("Binary not already present")
		err := utils.Command("docker", "cp", "../bin/"+name, c.Name+":/"+name).Run()
		if err != nil {
			log.WithField("name", name).Panic("Failed to run 'docker cp' command")
		}
		c.binaries.Add(name)
	}
}

func (c *Container) CopyFileIntoContainer(hostPath, containerPath string) error {
	cmd := utils.Command("docker", "cp", hostPath, c.Name+":"+containerPath)
	return cmd.Run()
}

func (c *Container) Exec(cmd ...string) {
	log.WithField("container", c.Name).WithField("command", cmd).Info("Running command")
	arg := []string{"exec", c.Name}
	arg = append(arg, cmd...)
	utils.Run("docker", arg...)
}

func (c *Container) ExecMayFail(cmd ...string) error {
	arg := []string{"exec", c.Name}
	arg = append(arg, cmd...)
	return utils.RunMayFail("docker", arg...)
}

func (c *Container) ExecOutput(args ...string) (string, error) {
	arg := []string{"exec", c.Name}
	arg = append(arg, args...)
	cmd := exec.Command("docker", arg...)
	stderr, err := cmd.StderrPipe()
	if err != nil {
		return "", err
	}
	var wg sync.WaitGroup
	wg.Add(1)
	go c.copyOutputToLog("exec-err", stderr, &wg, nil)
	defer wg.Wait()
	out, err := cmd.Output()
	if err != nil {
		if out == nil {
			return "", err
		}
		return string(out), err
	}
	return string(out), nil
}

func (c *Container) SourceName() string {
	return c.Name
}

func (c *Container) SourceIPs() []string {
	ips := []string{c.IP}
	ips = append(ips, c.ExtraSourceIPs...)
	return ips
}

<<<<<<< HEAD
func (c *Container) CanConnectTo(ip, port, protocol string) *connectivity.Response {

=======
func (c *Container) CanConnectTo(ip, port, protocol string) *conncheck.Response {
>>>>>>> 35830ad8
	// Ensure that the container has the 'test-connection' binary.
	logCxt := log.WithField("container", c.Name)
	logCxt.Debugf("Entering Container.CanConnectTo(%v,%v,%v)", ip, port, protocol)
	c.EnsureBinary("test-connection")

	// Run 'test-connection' to the target.
	connectionCmd := utils.Command("docker", "exec", c.Name,
		"/test-connection", "--protocol="+protocol, "-", ip, port)
	outPipe, err := connectionCmd.StdoutPipe()
	Expect(err).NotTo(HaveOccurred())
	errPipe, err := connectionCmd.StderrPipe()
	Expect(err).NotTo(HaveOccurred())
	err = connectionCmd.Start()
	Expect(err).NotTo(HaveOccurred())

	var wg sync.WaitGroup
	wg.Add(2)
	var wOut, wErr []byte
	var outErr, errErr error

	go func() {
		defer wg.Done()
		wOut, outErr = ioutil.ReadAll(outPipe)
	}()

	go func() {
		defer wg.Done()
		wErr, errErr = ioutil.ReadAll(errPipe)
	}()

	wg.Wait()
	Expect(outErr).NotTo(HaveOccurred())
	Expect(errErr).NotTo(HaveOccurred())

	err = connectionCmd.Wait()

	logCxt.WithFields(log.Fields{
		"stdout": string(wOut),
		"stderr": string(wErr)}).WithError(err).Info("Connection test")

	if err != nil {
		return nil
	}

	r := regexp.MustCompile(`RESPONSE=(.*)\n`)
	m := r.FindSubmatch(wOut)
	if len(m) > 0 {
		var resp connectivity.Response
		err := json.Unmarshal(m[1], &resp)
		if err != nil {
			logCxt.WithError(err).WithField("output", string(wOut)).Panic("Failed to parse connection check response")
		}
		return &resp
	}
	return nil
}<|MERGE_RESOLUTION|>--- conflicted
+++ resolved
@@ -553,12 +553,7 @@
 	return ips
 }
 
-<<<<<<< HEAD
 func (c *Container) CanConnectTo(ip, port, protocol string) *connectivity.Response {
-
-=======
-func (c *Container) CanConnectTo(ip, port, protocol string) *conncheck.Response {
->>>>>>> 35830ad8
 	// Ensure that the container has the 'test-connection' binary.
 	logCxt := log.WithField("container", c.Name)
 	logCxt.Debugf("Entering Container.CanConnectTo(%v,%v,%v)", ip, port, protocol)
