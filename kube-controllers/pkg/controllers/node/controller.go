// Copyright (c) 2017-2020 Tigera, Inc. All rights reserved.
//
// Licensed under the Apache License, Version 2.0 (the "License");
// you may not use this file except in compliance with the License.
// You may obtain a copy of the License at
//
//     http://www.apache.org/licenses/LICENSE-2.0
//
// Unless required by applicable law or agreed to in writing, software
// distributed under the License is distributed on an "AS IS" BASIS,
// WITHOUT WARRANTIES OR CONDITIONS OF ANY KIND, either express or implied.
// See the License for the specific language governing permissions and
// limitations under the License.

package node

import (
	"context"
	"time"

	log "github.com/sirupsen/logrus"
	uruntime "k8s.io/apimachinery/pkg/util/runtime"
	"k8s.io/client-go/kubernetes"
	"k8s.io/client-go/tools/cache"

	"github.com/projectcalico/calico/kube-controllers/pkg/config"
	"github.com/projectcalico/calico/kube-controllers/pkg/controllers/controller"
	api "github.com/projectcalico/calico/libcalico-go/lib/apis/v3"
	client "github.com/projectcalico/calico/libcalico-go/lib/clientv3"
)

const (
	RateLimitK8s          = "k8s"
	RateLimitCalicoCreate = "calico-create"
	RateLimitCalicoList   = "calico-list"
	RateLimitCalicoUpdate = "calico-update"
	RateLimitCalicoDelete = "calico-delete"
	nodeLabelAnnotation   = "projectcalico.org/kube-labels"
	hepCreatedLabelKey    = "projectcalico.org/created-by"
	hepCreatedLabelValue  = "calico-kube-controllers"
)

var retrySleepTime = 100 * time.Millisecond

// NodeController implements the Controller interface.  It is responsible for monitoring
// kubernetes nodes and responding to delete events by removing them from the Calico datastore.
type NodeController struct {
	ctx context.Context

	// For syncing node objects from the k8s API.
	nodeInformer cache.SharedIndexInformer
	podInformer  cache.SharedIndexInformer
	k8sClientset *kubernetes.Clientset

	// For accessing Calico datastore.
	calicoClient client.Interface
	dataFeed     *DataFeed

	// Sub-controllers
	ipamCtrl *ipamController
}

// NewNodeController Constructor for NodeController
func NewNodeController(ctx context.Context,
	k8sClientset *kubernetes.Clientset,
	calicoClient client.Interface,
	cfg config.NodeControllerConfig,
	nodeInformer, podInformer cache.SharedIndexInformer,
<<<<<<< HEAD
	dataFeed *DataFeed) controller.Controller {
=======
) controller.Controller {
>>>>>>> 4ad72b7c
	nc := &NodeController{
		ctx:          ctx,
		calicoClient: calicoClient,
		k8sClientset: k8sClientset,
		dataFeed:     dataFeed,
		nodeInformer: nodeInformer,
		podInformer:  podInformer,
	}

	// Store functions to call on node deletion.
	nodeDeletionFuncs := []func(){}

	// Create the IPAM controller.
	nc.ipamCtrl = NewIPAMController(cfg, calicoClient, k8sClientset, podInformer.GetIndexer(), nodeInformer.GetIndexer())
	nc.ipamCtrl.RegisterWith(nc.dataFeed)
	nodeDeletionFuncs = append(nodeDeletionFuncs, nc.ipamCtrl.OnKubernetesNodeDeleted)

	if cfg.DeleteNodes {
		// If we're running in etcd mode, then we also need to delete the node resource.
		// We don't need this for KDD mode, since the Calico Node resource is backed
		// directly by the Kubernetes Node resource, so their lifecycle is identical.
		nodeDeletionController := NewNodeDeletionController(calicoClient, k8sClientset)
		nodeDeletionController.RegisterWith(nc.dataFeed)
		nodeDeletionFuncs = append(nodeDeletionFuncs, nodeDeletionController.OnKubernetesNodeDeleted)
	}

	// Setup event handlers for nodes and pods learned through the
	// respective informers.
	nodeHandlers := cache.ResourceEventHandlerFuncs{
		DeleteFunc: func(obj interface{}) {
			// Call all of the registered node deletion funcs.
			for _, f := range nodeDeletionFuncs {
				f()
			}
		},
	}

	// Create the Auto HostEndpoint sub-controller and register it to receive data.
	// We always launch this controller, even if auto-HEPs are disabled, since the controller
	// is responsible for cleaning up after itself in case it was previously enabled.
	autoHEPController := NewAutoHEPController(cfg, calicoClient)
	autoHEPController.RegisterWith(nc.dataFeed)

	if cfg.SyncLabels {
		// Note that the configuration code has already handled disabling this if
		// we are in KDD mode.

		// Create Label-sync controller and register it to receive data.
		nodeLabelCtrl := NewNodeLabelController(calicoClient)
		nodeLabelCtrl.RegisterWith(nc.dataFeed)

		// Hook the node label controller into the node informer so we are notified
		// when Kubernetes node labels change.
		nodeHandlers.AddFunc = func(obj interface{}) { nodeLabelCtrl.OnKubernetesNodeUpdate(obj) }
		nodeHandlers.UpdateFunc = func(_, obj interface{}) { nodeLabelCtrl.OnKubernetesNodeUpdate(obj) }
	}

	// Set the handlers on the informers.
	if _, err := nc.nodeInformer.AddEventHandler(nodeHandlers); err != nil {
		log.WithError(err).Error("failed to add event handler for node")
		return nil
	}

	// Start the Calico data feed.
	nc.dataFeed.Start()

	return nc
}

// getK8sNodeName is a helper method that searches a calicoNode for its kubernetes nodeRef.
func getK8sNodeName(calicoNode api.Node) (string, error) {
	for _, orchRef := range calicoNode.Spec.OrchRefs {
		if orchRef.Orchestrator == "k8s" {
			if orchRef.NodeName == "" {
				return "", &ErrorNotKubernetes{calicoNode.Name}
			} else {
				return orchRef.NodeName, nil
			}
		}
	}
	return "", &ErrorNotKubernetes{calicoNode.Name}
}

// Run starts the node controller. It does start-of-day preparation
// and then launches worker threads.
func (c *NodeController) Run(stopCh chan struct{}) {
	defer uruntime.HandleCrash()

	log.Info("Starting Node controller")

	// Wait till k8s cache is synced
	log.Debug("Waiting to sync with Kubernetes API (Nodes and Pods)")
	if !cache.WaitForNamedCacheSync("nodes", stopCh, c.nodeInformer.HasSynced) {
		log.Info("Failed to sync resources, received signal for controller to shut down.")
		return
	}

	if !cache.WaitForNamedCacheSync("pods", stopCh, c.podInformer.HasSynced) {
		log.Info("Failed to sync resources, received signal for controller to shut down.")
		return
	}

	log.Debug("Finished syncing with Kubernetes API (Nodes and Pods)")

	// We're in-sync. Start the sub-controllers.
	c.ipamCtrl.Start(stopCh)

	<-stopCh
	log.Info("Stopping Node controller")
}

// kick puts an item on the channel in non-blocking write. This means if there
// is already something pending, it has no effect. This allows us to coalesce
// multiple requests into a single pending request.
func kick(c chan<- interface{}) {
	select {
	case c <- nil:
		// pass
	default:
		// pass
	}
}<|MERGE_RESOLUTION|>--- conflicted
+++ resolved
@@ -66,11 +66,7 @@
 	calicoClient client.Interface,
 	cfg config.NodeControllerConfig,
 	nodeInformer, podInformer cache.SharedIndexInformer,
-<<<<<<< HEAD
 	dataFeed *DataFeed) controller.Controller {
-=======
-) controller.Controller {
->>>>>>> 4ad72b7c
 	nc := &NodeController{
 		ctx:          ctx,
 		calicoClient: calicoClient,
