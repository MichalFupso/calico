--- conflicted
+++ resolved
@@ -2958,22 +2958,14 @@
 			deleteAllNetworkPolicies()
 		})
 		It("supports watching a specific networkpolicy", func() {
-<<<<<<< HEAD
-			watch, err := c.Watch(ctx, model.ResourceListOptions{Name: "default.test-net-policy-3", Namespace: "default", Kind: apiv3.KindNetworkPolicy}, "")
-=======
-			watch, err := c.Watch(ctx, model.ResourceListOptions{Name: "test-net-policy-3", Namespace: "default", Kind: apiv3.KindNetworkPolicy}, api.WatchOptions{Revision: ""})
->>>>>>> 17dd84ae
+			watch, err := c.Watch(ctx, model.ResourceListOptions{Name: "default.test-net-policy-3", Namespace: "default", Kind: apiv3.KindNetworkPolicy}, api.WatchOptions{Revision: ""})
 			Expect(err).NotTo(HaveOccurred())
 			defer watch.Stop()
 			event := ExpectAddedEvent(watch.ResultChan())
 			Expect(event.New.Key.String()).To(Equal("NetworkPolicy(default/default.test-net-policy-3)"))
 		})
 		It("rejects watching a specific networkpolicy without a namespace", func() {
-<<<<<<< HEAD
-			_, err := c.Watch(ctx, model.ResourceListOptions{Name: "default.test-net-policy-3", Kind: apiv3.KindNetworkPolicy}, "")
-=======
-			_, err := c.Watch(ctx, model.ResourceListOptions{Name: "test-net-policy-3", Kind: apiv3.KindNetworkPolicy}, api.WatchOptions{Revision: ""})
->>>>>>> 17dd84ae
+			_, err := c.Watch(ctx, model.ResourceListOptions{Name: "default.test-net-policy-3", Kind: apiv3.KindNetworkPolicy}, api.WatchOptions{Revision: ""})
 			Expect(err).To(HaveOccurred())
 			Expect(err.Error()).To(Equal("name present, but missing namespace on watch request"))
 		})
