--- conflicted
+++ resolved
@@ -43,11 +43,7 @@
 )
 
 const (
-<<<<<<< HEAD
-	numBaseFelixConfigs = 155
-=======
-	numBaseFelixConfigs = 164
->>>>>>> 53cc83b4
+	numBaseFelixConfigs = 165
 )
 
 var _ = Describe("Test the generic configuration update processor and the concrete implementations", func() {
